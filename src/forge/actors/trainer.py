--- conflicted
+++ resolved
@@ -17,9 +17,7 @@
 import torch.distributed.checkpoint as dcp
 import torchstore as ts
 
-<<<<<<< HEAD
 from monarch.actor import endpoint
-=======
 from forge.actors._torchstore_utils import (
     DcpHandle,
     get_dcp_whole_state_dict_key,
@@ -32,7 +30,6 @@
 from forge.observability.perf_tracker import Tracer
 
 from monarch.actor import current_rank, current_size, endpoint
->>>>>>> 3b4214cc
 from torch import Tensor
 from torch.distributed.checkpoint._nested_dict import flatten_state_dict
 from torchtitan.config.job_config import (
@@ -52,7 +49,6 @@
 from torchtitan.experiments.forge.engine import ForgeEngine
 from torchtitan.experiments.forge.job_config import ForgeJobConfig
 
-<<<<<<< HEAD
 from forge.actors._torchstore_utils import (
     DcpHandle,
     get_dcp_whole_state_dict_key,
@@ -65,8 +61,6 @@
 from forge.observability.metrics import record_metric, Reduce
 from forge.observability.perf_tracker import Tracer
 
-=======
->>>>>>> 3b4214cc
 logger = logging.getLogger(__name__)
 logger.setLevel(logging.DEBUG)
 
